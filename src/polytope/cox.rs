use derive_deref::{Deref, DerefMut};
use nalgebra::DMatrix as Matrix;
use std::mem;

/// Represents a [Coxeter
/// matrix](https://en.wikipedia.org/wiki/Coxeter_group#Coxeter_matrix_and_Schl%C3%A4fli_matrix),
/// which encodes the angles between the mirrors of the generators of a Coxeter
/// group.
<<<<<<< HEAD
/// TODO: add some checks?
=======
#[derive(Deref, DerefMut)]
>>>>>>> 726e9aa6
pub struct CoxMatrix(pub Matrix<f64>);

impl CoxMatrix {
    pub fn from_lin_diagram(diagram: Vec<f64>) -> Self {
        let dim = diagram.len() + 1;

        CoxMatrix(Matrix::from_fn(dim, dim, |mut i, mut j| {
            // Makes i ≤ j.
            if i > j {
                mem::swap(&mut i, &mut j);
            }

            match j - i {
                0 => 1.0,
                1 => diagram[i],
                _ => 2.0,
            }
        }))
    }
}

/// Builds a Coxeter group for a given linear diagram.
///
/// # Examples
///
/// ```
/// # #[macro_use]
/// # fn main() {
/// assert_eq!(cox!(4, 3).order(), 48);
/// # }
/// ```
///
/// # Panics
/// Panics if the linear diagram doesn't fit in Euclidean space.
#[macro_export]
macro_rules! cox {
    () => (
        crate::polytope::group::Group::cox_group(crate::cox_mat!()).unwrap()
    );
    ($($x:expr),+) => (
        crate::polytope::group::Group::cox_group(crate::cox_mat!($($x),+)).unwrap()
    );
    ($x:expr; $y:expr) => (
        crate::polytope::group::Group::cox_group(crate::cox_mat!($x; $y)).unwrap()
    )
}

/// Builds a Coxeter matrix for a given linear diagram.
#[macro_export]
macro_rules! cox_mat {
    () => (
        crate::polytope::cox::CoxMatrix::from_lin_diagram(vec![])
    );
    ($($x:expr),+) => (
        crate::polytope::cox::CoxMatrix::from_lin_diagram(vec![$($x as f64),+])
    );
    ($x:expr; $y:expr) => (
        crate::polytope::cox::CoxMatrix::from_lin_diagram(vec![$x as f64; $y])
    )
}<|MERGE_RESOLUTION|>--- conflicted
+++ resolved
@@ -6,11 +6,7 @@
 /// matrix](https://en.wikipedia.org/wiki/Coxeter_group#Coxeter_matrix_and_Schl%C3%A4fli_matrix),
 /// which encodes the angles between the mirrors of the generators of a Coxeter
 /// group.
-<<<<<<< HEAD
-/// TODO: add some checks?
-=======
 #[derive(Deref, DerefMut)]
->>>>>>> 726e9aa6
 pub struct CoxMatrix(pub Matrix<f64>);
 
 impl CoxMatrix {
